--- conflicted
+++ resolved
@@ -16,11 +16,8 @@
     "sync"
     "reflect"
     "github.com/urfave/cli"
-<<<<<<< HEAD
     "go-bifrost/service"
-=======
     "go-bifrost/stompserver"
->>>>>>> b7e8d42c
 )
 
 var addr = "localhost:8090"
@@ -30,11 +27,8 @@
     app.Name = "Bifrost demo app"
     app.Usage = "Demonstrates different features of the Bifrost bus"
     app.Commands = []*cli.Command{
-<<<<<<< HEAD
+
         {
-=======
-        &cli.Command{
->>>>>>> b7e8d42c
             Name: "demo",
             Usage: "Run Demo - Connect to local service. You first need to start the service with 'service' command.",
             Flags: []cli.Flag{
@@ -48,7 +42,7 @@
                 return nil
             },
         },
-        &cli.Command{
+        {
             Name: "cal",
             Usage: "Call Calendar service for the time on appfabric.vmware.com",
             Action: func(c *cli.Context) error {
@@ -56,7 +50,7 @@
                 return nil
             },
         },
-        &cli.Command{
+        {
             Name: "service",
             Usage: "Run Service - Run local service",
             Flags: []cli.Flag{
@@ -70,7 +64,7 @@
                 return nil
             },
         },
-        &cli.Command{
+        {
             Name: "store",
             Usage: "Open galactic store from appfabric.vmware.com",
             Action: func(c *cli.Context) error {
@@ -441,7 +435,6 @@
     }
 }
 
-<<<<<<< HEAD
 func runDemoFabricServices() {
     b := bus.GetBus()
 
@@ -551,26 +544,22 @@
         core.SendResponse(request, time.Now().Format("Mon, 02 Jan 2006"))
     default:
         core.HandleUnknownRequest(request)
-=======
+    }
+}
+
+type pingService struct {}
+
+func (cs *pingService) HandleServiceRequest(
+        request *model.Request, core service.FabricServiceCore) {
+
+    requestMessage := request.Payload.(string)
+    core.SendResponse(request, requestMessage + "-pong")
+}
+
 func runLocalFabricBroker(c *cli.Context) {
     fmt.Println("Service Starting...")
 
-    b := bus.GetBus()
-    b.GetChannelManager().CreateChannel("ping-service")
-    mh, _ := b.ListenRequestStream("ping-service")
-    mh.Handle(func(message *model.Message) {
-        req := message.Payload.(model.Request)
-        requestMessage := req.Payload.(string)
-        response := model.Response{
-            Payload:     requestMessage + "-pong",
-            Id:          req.Id,
-            Destination: req.Destination,
-            BrokerDestination: req.BrokerDestination,
-        }
-
-        b.SendResponseMessage("ping-service", response, nil)
-    }, func(e error) {
-    })
+    service.GetServiceRegistry().RegisterService(&pingService{}, "ping-service")
 
     var err error
     var connectionListener stompserver.RawConnectionListener
@@ -581,7 +570,7 @@
     }
 
     if err == nil {
-        err = b.StartFabricEndpoint(connectionListener, bus.EndpointConfig{
+        err = bus.GetBus().StartFabricEndpoint(connectionListener, bus.EndpointConfig{
             TopicPrefix:      "/topic",
             AppRequestPrefix: "/pub",
             UserQueuePrefix: "/user/queue",
@@ -592,6 +581,5 @@
 
     if err != nil {
         fmt.Println("Failed to start local fabric broker", err)
->>>>>>> b7e8d42c
     }
 }