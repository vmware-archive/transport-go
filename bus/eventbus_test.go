// Copyright 2019 VMware Inc.
package bus

import (
    "go-bifrost/bridge"
    "go-bifrost/model"
    "go-bifrost/util"
    "errors"
    "fmt"
    "github.com/google/uuid"
    "github.com/stretchr/testify/assert"
    "testing"
    "sync/atomic"
    "github.com/stretchr/testify/mock"
)

var evtBusTest *bifrostEventBus
var evtbusTestChannelName string = "test-channel"
var evtbusTestManager ChannelManager

type MockBrokerConnector struct {
    mock.Mock
}

func (mock *MockBrokerConnector) Connect(config *bridge.BrokerConnectorConfig) (bridge.Connection, error) {
    args := mock.MethodCalled("Connect", config)
    if args.Get(0) == nil {
        return nil, args.Error(1)
    }
    return args.Get(0).(bridge.Connection), args.Error(1)
}

func (mock *MockBrokerConnector) StartTCPServer(address string) error {
    args := mock.MethodCalled("StartTCPServer", address)
    return args.Error(0)
}

<<<<<<< HEAD
func newTestEventBus() EventBus {
    bf := new(bifrostEventBus)
    bf.init()
    return bf
}

=======
>>>>>>> 45d31a15
func init() {
    evtBusTest = GetBus().(*bifrostEventBus)
}

func createTestChannel() *Channel {

    //create new bus
    //bf := new(bifrostEventBus)
    //bf.init()
    //evtBusTest = bf
    //busInstance = bf // set GetBus() instance to return new instance also.

    evtbusTestManager = evtBusTest.GetChannelManager()
    return evtbusTestManager.CreateChannel(evtbusTestChannelName)
}

func inc(counter *int32) {
    atomic.AddInt32(counter, 1)
}

func destroyTestChannel() {
    evtbusTestManager.DestroyChannel(evtbusTestChannelName)
    util.ResetMonitor()
}

func TestEventBus_Boot(t *testing.T) {

    bus1 := GetBus()
    bus2 := GetBus()
    bus3 := GetBus()

    assert.EqualValues(t, bus1.GetId(), bus2.GetId())
    assert.EqualValues(t, bus2.GetId(), bus3.GetId())
    assert.NotNil(t, evtBusTest.GetChannelManager())
}

func TestEventBus_SendResponseMessageNoChannel(t *testing.T) {
    err := evtBusTest.SendResponseMessage("Channel-not-here", "hello melody", nil)
    assert.NotNil(t, err)
}

func TestEventBus_SendRequestMessageNoChannel(t *testing.T) {
    err := evtBusTest.SendRequestMessage("Channel-not-here", "hello melody", nil)
    assert.NotNil(t, err)
}

func TestEventBus_ListenStream(t *testing.T) {
    createTestChannel()
    handler, err := evtBusTest.ListenStream(evtbusTestChannelName)
    assert.Nil(t, err)
    assert.NotNil(t, handler)
    var count int32 = 0
    handler.Handle(
        func(msg *model.Message) {
            assert.Equal(t, "hello melody", msg.Payload.(string))
            inc(&count)
        },
        func(err error) {})

    for i := 0; i < 3; i++ {
        evtBusTest.SendResponseMessage(evtbusTestChannelName, "hello melody", nil)

        // send requests to make sure we're only getting requests
        //evtBusTest.SendRequestMessage(evtbusTestChannelName, 0, nil)
        evtBusTest.SendRequestMessage(evtbusTestChannelName, 1, nil)
    }
    evtbusTestManager.WaitForChannel(evtbusTestChannelName)
    assert.Equal(t, int32(3), count)
    destroyTestChannel()
}

func TestBifrostEventBus_ListenStreamForDestination(t *testing.T) {
    createTestChannel()
    id := uuid.New()
    handler, _ := evtBusTest.ListenStreamForDestination(evtbusTestChannelName, &id)
    var count int32 = 0
    handler.Handle(
        func(msg *model.Message) {
            assert.Equal(t, "hello melody", msg.Payload.(string))
            inc(&count)
        },
        func(err error) {})

    for i := 0; i < 20; i++ {
        evtBusTest.SendResponseMessage(evtbusTestChannelName, "hello melody", &id)

        // send requests to make sure we're only getting requests
        evtBusTest.SendRequestMessage(evtbusTestChannelName, 0, &id)
        evtBusTest.SendRequestMessage(evtbusTestChannelName, 1, &id)
    }
    evtbusTestManager.WaitForChannel(evtbusTestChannelName)
    assert.Equal(t, int32(20), count)
    destroyTestChannel()
}

func TestEventBus_ListenStreamNoChannel(t *testing.T) {
    _, err := evtBusTest.ListenStream("missing-Channel")
    assert.NotNil(t, err)
}

func TestEventBus_ListenOnce(t *testing.T) {
    createTestChannel()
    handler, _ := evtBusTest.ListenOnce(evtbusTestChannelName)
    count := 0
    handler.Handle(
        func(msg *model.Message) {
            count++
        },
        func(err error) {})

    for i := 0; i < 10; i++ {
        evtBusTest.SendRequestMessage(evtbusTestChannelName, 0, handler.GetDestinationId())
    }

    for i := 0; i < 2; i++ {
        evtBusTest.SendResponseMessage(evtbusTestChannelName, 0, handler.GetDestinationId())

        // send requests to make sure we're only getting requests
        evtBusTest.SendRequestMessage(evtbusTestChannelName, 0, handler.GetDestinationId())
        evtBusTest.SendRequestMessage(evtbusTestChannelName, 1, handler.GetDestinationId())
    }
    evtbusTestManager.WaitForChannel(evtbusTestChannelName)
    assert.Equal(t, 1, count)
    destroyTestChannel()
}

func TestEventBus_ListenOnceForDestination(t *testing.T) {
    createTestChannel()
    dest := uuid.New()
    handler, _ := evtBusTest.ListenOnceForDestination(evtbusTestChannelName, &dest)
    count := 0
    handler.Handle(
        func(msg *model.Message) {
            count++
        },
        func(err error) {})

    for i := 0; i < 300; i++ {
        evtBusTest.SendResponseMessage(evtbusTestChannelName, 0, &dest)

        // send duplicate
        evtBusTest.SendResponseMessage(evtbusTestChannelName, 0, &dest)

        // send random noise
        evtBusTest.SendResponseMessage(evtbusTestChannelName, 0, nil)

        // send requests to make sure we're only getting requests
        evtBusTest.SendRequestMessage(evtbusTestChannelName, 0, &dest)
        evtBusTest.SendRequestMessage(evtbusTestChannelName, 1, &dest)
    }
    evtbusTestManager.WaitForChannel(evtbusTestChannelName)
    assert.Equal(t, 1, count)
    destroyTestChannel()
}

func TestEventBus_ListenOnceNoChannel(t *testing.T) {
    _, err := evtBusTest.ListenOnce("missing-Channel")
    assert.NotNil(t, err)
}

func TestEventBus_ListenOnceForDestinationNoChannel(t *testing.T) {
    _, err := evtBusTest.ListenOnceForDestination("missing-Channel", nil)
    assert.NotNil(t, err)
}

func TestEventBus_ListenOnceForDestinationNoDestination(t *testing.T) {
    createTestChannel()
    _, err := evtBusTest.ListenOnceForDestination(evtbusTestChannelName, nil)
    assert.NotNil(t, err)
    destroyTestChannel()
}

func TestEventBus_ListenRequestStream(t *testing.T) {
    createTestChannel()
    handler, _ := evtBusTest.ListenRequestStream(evtbusTestChannelName)
    var count int32 = 0
    handler.Handle(
        func(msg *model.Message) {
            assert.Equal(t, "hello melody", msg.Payload.(string))
            inc(&count)
        },
        func(err error) {})

    for i := 0; i < 10000; i++ {
        evtBusTest.SendRequestMessage(evtbusTestChannelName, "hello melody", nil)

        // send responses to make sure we're only getting requests
        evtBusTest.SendResponseMessage(evtbusTestChannelName, "will fail assertion if picked up", nil)
        evtBusTest.SendResponseMessage(evtbusTestChannelName, "will fail assertion again", nil)
    }
    evtbusTestManager.WaitForChannel(evtbusTestChannelName)
    assert.Equal(t, count, int32(10000))
    destroyTestChannel()
}

func TestEventBus_ListenRequestStreamForDestination(t *testing.T) {
    createTestChannel()
    id := uuid.New()
    handler, _ := evtBusTest.ListenRequestStreamForDestination(evtbusTestChannelName, &id)
    var count int32 = 0
    handler.Handle(
        func(msg *model.Message) {
            assert.Equal(t, "hello melody", msg.Payload.(string))
            inc(&count)
        },
        func(err error) {})

    for i := 0; i < 1000; i++ {
        evtBusTest.SendRequestMessage(evtbusTestChannelName, "hello melody", &id)

        // send responses to make sure we're only getting requests
        evtBusTest.SendResponseMessage(evtbusTestChannelName, "will fail assertion if picked up", &id)
        evtBusTest.SendResponseMessage(evtbusTestChannelName, "will fail assertion again", &id)
    }
    evtbusTestManager.WaitForChannel(evtbusTestChannelName)
    assert.Equal(t, count, int32(1000))
    destroyTestChannel()
}

func TestEventBus_ListenStreamForDestinationNoChannel(t *testing.T) {
    _, err := evtBusTest.ListenStreamForDestination("missing-Channel", nil)
    assert.NotNil(t, err)
}

func TestEventBus_ListenStreamForDestinationNoDestination(t *testing.T) {
    createTestChannel()
    _, err := evtBusTest.ListenStreamForDestination(evtbusTestChannelName, nil)
    assert.NotNil(t, err)
}

func TestEventBus_ListenRequestStreamForDestinationNoDestination(t *testing.T) {
    createTestChannel()
    _, err := evtBusTest.ListenRequestStreamForDestination(evtbusTestChannelName, nil)
    assert.NotNil(t, err)
}

func TestEventBus_ListenRequestStreamForDestinationNoChannel(t *testing.T) {
    _, err := evtBusTest.ListenRequestStreamForDestination("nowhere", nil)
    assert.NotNil(t, err)
}

func TestEventBus_ListenRequestOnce(t *testing.T) {
    createTestChannel()
    handler, _ := evtBusTest.ListenRequestOnce(evtbusTestChannelName)
    count := 0
    handler.Handle(
        func(msg *model.Message) {
            assert.Equal(t, "hello melody", msg.Payload.(string))
            count++
        },
        func(err error) {})

    for i := 0; i < 5; i++ {
        evtBusTest.SendRequestMessage(evtbusTestChannelName, "hello melody", handler.GetDestinationId())
    }
    evtbusTestManager.WaitForChannel(evtbusTestChannelName)
    assert.Equal(t, 1, count)
    destroyTestChannel()
}

func TestEventBus_ListenRequestOnceForDestination(t *testing.T) {
    createTestChannel()
    dest := uuid.New()
    handler, _ := evtBusTest.ListenRequestOnceForDestination(evtbusTestChannelName, &dest)
    count := 0
    handler.Handle(
        func(msg *model.Message) {
            assert.Equal(t, "hello melody", msg.Payload.(string))
            count++
        },
        func(err error) {})

    for i := 0; i < 5; i++ {
        evtBusTest.SendRequestMessage(evtbusTestChannelName, "hello melody", &dest)
    }
    evtbusTestManager.WaitForChannel(evtbusTestChannelName)
    assert.Equal(t, 1, count)
    destroyTestChannel()
}

func TestEventBus_ListenRequestOnceNoChannel(t *testing.T) {
    _, err := evtBusTest.ListenRequestOnce("missing-Channel")
    assert.NotNil(t, err)
}

func TestEventBus_ListenRequestStreamNoChannel(t *testing.T) {
    _, err := evtBusTest.ListenRequestStream("missing-Channel")
    assert.NotNil(t, err)
}

func TestEventBus_ListenRequestOnceForDestinationNoChannel(t *testing.T) {
    _, err := evtBusTest.ListenRequestOnceForDestination("missing-Channel", nil)
    assert.NotNil(t, err)
}

func TestEventBus_ListenRequestOnceForDestinationNoDestination(t *testing.T) {
    createTestChannel()
    _, err := evtBusTest.ListenRequestOnceForDestination(evtbusTestChannelName, nil)
    assert.NotNil(t, err)
    destroyTestChannel()
}

func TestEventBus_TestErrorMessageHandling(t *testing.T) {
    createTestChannel()

    err := evtBusTest.SendErrorMessage("invalid-Channel", errors.New("something went wrong"), nil)
    assert.NotNil(t, err)

    handler, _ := evtBusTest.ListenStream(evtbusTestChannelName)
    var countError int32 = 0
    handler.Handle(
        func(msg *model.Message) {},
        func(err error) {
            assert.Errorf(t, err, "something went wrong")
            inc(&countError)
        })

    for i := 0; i < 5; i++ {
        err := errors.New("something went wrong")
        evtBusTest.SendErrorMessage(evtbusTestChannelName, err, handler.GetId())
    }
    evtbusTestManager.WaitForChannel(evtbusTestChannelName)
    assert.Equal(t, int32(5), countError)
    destroyTestChannel()
}

func TestEventBus_ListenFirehose(t *testing.T) {
    createTestChannel()
    var counter int32 = 0

    responseHandler, _ := evtBusTest.ListenFirehose(evtbusTestChannelName)
    responseHandler.Handle(
        func(msg *model.Message) {
            inc(&counter)
        },
        func(err error) {
            inc(&counter)
        })
    for i := 0; i < 5; i++ {
        err := errors.New("something went wrong")
        evtBusTest.SendErrorMessage(evtbusTestChannelName, err, nil)
        evtBusTest.SendRequestMessage(evtbusTestChannelName, 0, nil)
        evtBusTest.SendResponseMessage(evtbusTestChannelName, 1, nil)
    }
    evtbusTestManager.WaitForChannel(evtbusTestChannelName)
    assert.Equal(t, counter, int32(15))
    destroyTestChannel()
}

func TestEventBus_ListenFirehoseNoChannel(t *testing.T) {
    _, err := evtBusTest.ListenFirehose("missing-Channel")
    assert.NotNil(t, err)
}

func TestEventBus_RequestOnce(t *testing.T) {
    createTestChannel()
    handler, _ := evtBusTest.ListenRequestStream(evtbusTestChannelName)
    handler.Handle(
        func(msg *model.Message) {
            assert.Equal(t, "who is a pretty baby?", msg.Payload.(string))
            evtBusTest.SendResponseMessage(evtbusTestChannelName, "why melody is of course", msg.DestinationId)
        },
        func(err error) {})

    count := 0
    responseHandler, _ := evtBusTest.RequestOnce(evtbusTestChannelName, "who is a pretty baby?")
    responseHandler.Handle(
        func(msg *model.Message) {
            assert.Equal(t, "why melody is of course", msg.Payload.(string))
            count++
        },
        func(err error) {})

    responseHandler.Fire()
    evtbusTestManager.WaitForChannel(evtbusTestChannelName)
    assert.Equal(t, 1, count)
    destroyTestChannel()
}

func TestEventBus_RequestOnceForDestination(t *testing.T) {
    createTestChannel()
    dest := uuid.New()
    handler, _ := evtBusTest.ListenRequestStream(evtbusTestChannelName)
    handler.Handle(
        func(msg *model.Message) {
            assert.Equal(t, "who is a pretty baby?", msg.Payload.(string))
            evtBusTest.SendResponseMessage(evtbusTestChannelName, "why melody is of course", msg.DestinationId)
        },
        func(err error) {})

    count := 0
    responseHandler, _ := evtBusTest.RequestOnceForDestination(evtbusTestChannelName, "who is a pretty baby?", &dest)
    responseHandler.Handle(
        func(msg *model.Message) {
            assert.Equal(t, "why melody is of course", msg.Payload.(string))
            count++
        },
        func(err error) {})

    responseHandler.Fire()
    assert.Equal(t, 1, count)
    destroyTestChannel()
}

func TestEventBus_RequestOnceForDesintationNoChannel(t *testing.T) {
    _, err := evtBusTest.RequestOnceForDestination("some-chan", nil, nil)
    assert.NotNil(t, err)
}

func TestEventBus_RequestOnceForDesintationNoDestination(t *testing.T) {
    createTestChannel()
    _, err := evtBusTest.RequestOnceForDestination(evtbusTestChannelName, nil, nil)
    assert.NotNil(t, err)
    destroyTestChannel()
}

func TestEventBus_RequestStream(t *testing.T) {
    channel := createTestChannel()
    handler := func(message *model.Message) {
        if message.Direction == model.RequestDir {
            assert.Equal(t, "who has the cutest laugh?", message.Payload.(string))
            config := buildConfig(channel.Name, "why melody does of course", message.DestinationId)

            // fire a few times, ensure that the handler only ever picks up a single response.
            for i := 0; i < 5; i++ {
                channel.Send(model.GenerateResponse(config))
            }
        }
    }
    id := uuid.New()
    channel.subscribeHandler(&channelEventHandler{callBackFunction: handler, runOnce: false, uuid: &id})

    var count int32 = 0
    responseHandler, _ := evtBusTest.RequestStream(evtbusTestChannelName, "who has the cutest laugh?")
    responseHandler.Handle(
        func(msg *model.Message) {
            assert.Equal(t, "why melody does of course", msg.Payload.(string))
            inc(&count)
        },
        func(err error) {})

    responseHandler.Fire()
    assert.Equal(t, int32(5), count)
    destroyTestChannel()
}

func TestEventBus_RequestStreamForDesintation(t *testing.T) {
    channel := createTestChannel()
    dest := uuid.New()
    handler := func(message *model.Message) {
        if message.Direction == model.RequestDir {
            assert.Equal(t, "who has the cutest laugh?", message.Payload.(string))
            config := buildConfig(channel.Name, "why melody does of course", message.DestinationId)

            // fire a few times, ensure that the handler only ever picks up a single response.
            for i := 0; i < 5; i++ {
                channel.Send(model.GenerateResponse(config))
            }
        }
    }
    id := uuid.New()
    channel.subscribeHandler(&channelEventHandler{callBackFunction: handler, runOnce: false, uuid: &id})

    var count int32 = 0
    responseHandler, _ := evtBusTest.RequestStreamForDestination(evtbusTestChannelName, "who has the cutest laugh?", &dest)
    responseHandler.Handle(
        func(msg *model.Message) {
            assert.Equal(t, "why melody does of course", msg.Payload.(string))
            inc(&count)
        },
        func(err error) {})

    responseHandler.Fire()
    assert.Equal(t, int32(5), count)
    destroyTestChannel()
}

func TestEventBus_RequestStreamForDestinationNoChannel(t *testing.T) {
    _, err := evtBusTest.RequestStreamForDestination("missing-Channel", nil, nil)
    assert.NotNil(t, err)
}

func TestEventBus_RequestStreamForDestinationNoDestination(t *testing.T) {
    createTestChannel()
    _, err := evtBusTest.RequestStreamForDestination(evtbusTestChannelName, nil, nil)
    assert.NotNil(t, err)
    destroyTestChannel()
}

func TestEventBus_RequestStreamNoChannel(t *testing.T) {
    _, err := evtBusTest.RequestStream("missing-Channel", nil)
    assert.NotNil(t, err)
}

func TestEventBus_HandleSingleRunError(t *testing.T) {
    channel := createTestChannel()
    handler := func(message *model.Message) {
        if message.Direction == model.RequestDir {
            config := buildError(channel.Name, fmt.Errorf("whoops!"), message.DestinationId)

            // fire a few times, ensure that the handler only ever picks up a single response.
            for i := 0; i < 5; i++ {
                channel.Send(model.GenerateError(config))
            }
        }
    }
    id := uuid.New()
    channel.subscribeHandler(&channelEventHandler{callBackFunction: handler, runOnce: true, uuid: &id})

    count := 0
    responseHandler, _ := evtBusTest.RequestOnce(evtbusTestChannelName, 0)
    responseHandler.Handle(
        func(msg *model.Message) {},
        func(err error) {
            assert.Error(t, err, "whoops!")
            count++
        })

    responseHandler.Fire()
    assert.Equal(t, 1, count)
    destroyTestChannel()
}

func TestEventBus_RequestOnceNoChannel(t *testing.T) {
    _, err := evtBusTest.RequestOnce("missing-Channel", 0)
    assert.NotNil(t, err)
}

func TestEventBus_HandlerWithoutRequestToFire(t *testing.T) {
    createTestChannel()
    responseHandler, _ := evtBusTest.ListenFirehose(evtbusTestChannelName)
    responseHandler.Handle(
        func(msg *model.Message) {},
        func(err error) {})
    err := responseHandler.Fire()
    assert.Errorf(t, err, "nothing to fire, request is empty")
    destroyTestChannel()
}

func TestEventBus_GetStoreManager(t *testing.T) {
    assert.NotNil(t, evtBusTest.GetStoreManager())
    store := evtBusTest.GetStoreManager().CreateStore("test")
    assert.NotNil(t, store)
    assert.True(t, evtBusTest.GetStoreManager().DestroyStore("test"))
}

func TestChannelManager_TestConnectBroker(t *testing.T) {

    // create new bifrostEventBus instance and replace the brokerConnector
    // with MockBrokerConnector instance.
    evtBusTest = new(bifrostEventBus)
    evtBusTest.init()
    evtBusTest.bc = new(MockBrokerConnector)

    // connect to broker
    cf := &bridge.BrokerConnectorConfig{
        Username:   "test",
        Password:   "test",
        UseWS: true,
        WSPath: "/",
        ServerAddr: "broker-url" }

    id := uuid.New()
    mockCon := &MockBridgeConnection{
        Id: &id,
    }
    evtBusTest.bc.(*MockBrokerConnector).On("Connect", cf).Return(mockCon, nil)

    c, _:= evtBusTest.ConnectBroker(cf)
<<<<<<< HEAD
    assert.NotNil(t, c)
    destroyTestChannel()
    killWebSocketEndpoint()
    util.ResetMonitor()
}

func TestEventBus_TestCreateSyncTransaction(t *testing.T) {
    tr := evtBusTest.CreateSyncTransaction()
    assert.NotNil(t, tr)
    assert.Equal(t, tr.(*busTransaction).transactionType, syncTransaction)
}

func TestEventBus_TestCreateAsyncTransaction(t *testing.T) {
    tr := evtBusTest.CreateAsyncTransaction()
    assert.NotNil(t, tr)
    assert.Equal(t, tr.(*busTransaction).transactionType, asyncTransaction)
=======

    assert.Equal(t, c, mockCon)
    assert.Equal(t, len(evtBusTest.brokerConnections), 1)
    assert.Equal(t, evtBusTest.brokerConnections[mockCon.Id], mockCon)
>>>>>>> 45d31a15
}<|MERGE_RESOLUTION|>--- conflicted
+++ resolved
@@ -35,15 +35,12 @@
     return args.Error(0)
 }
 
-<<<<<<< HEAD
 func newTestEventBus() EventBus {
     bf := new(bifrostEventBus)
     bf.init()
     return bf
 }
 
-=======
->>>>>>> 45d31a15
 func init() {
     evtBusTest = GetBus().(*bifrostEventBus)
 }
@@ -594,8 +591,7 @@
 
     // create new bifrostEventBus instance and replace the brokerConnector
     // with MockBrokerConnector instance.
-    evtBusTest = new(bifrostEventBus)
-    evtBusTest.init()
+    evtBusTest := newTestEventBus().(*bifrostEventBus)
     evtBusTest.bc = new(MockBrokerConnector)
 
     // connect to broker
@@ -613,11 +609,10 @@
     evtBusTest.bc.(*MockBrokerConnector).On("Connect", cf).Return(mockCon, nil)
 
     c, _:= evtBusTest.ConnectBroker(cf)
-<<<<<<< HEAD
-    assert.NotNil(t, c)
-    destroyTestChannel()
-    killWebSocketEndpoint()
-    util.ResetMonitor()
+
+    assert.Equal(t, c, mockCon)
+    assert.Equal(t, len(evtBusTest.brokerConnections), 1)
+    assert.Equal(t, evtBusTest.brokerConnections[mockCon.Id], mockCon)
 }
 
 func TestEventBus_TestCreateSyncTransaction(t *testing.T) {
@@ -630,10 +625,4 @@
     tr := evtBusTest.CreateAsyncTransaction()
     assert.NotNil(t, tr)
     assert.Equal(t, tr.(*busTransaction).transactionType, asyncTransaction)
-=======
-
-    assert.Equal(t, c, mockCon)
-    assert.Equal(t, len(evtBusTest.brokerConnections), 1)
-    assert.Equal(t, evtBusTest.brokerConnections[mockCon.Id], mockCon)
->>>>>>> 45d31a15
 }