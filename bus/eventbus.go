--- conflicted
+++ resolved
@@ -9,11 +9,8 @@
     "fmt"
     "github.com/google/uuid"
     "sync"
-<<<<<<< HEAD
     "sync/atomic"
-=======
     "go-bifrost/bus/store"
->>>>>>> e65e04b9
 )
 
 // EventBus provides access to ChannelManager, simple message sending and simple API calls for handling
